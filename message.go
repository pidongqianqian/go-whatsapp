--- conflicted
+++ resolved
@@ -170,10 +170,6 @@
 	}
 	info.FromMe = true
 
-<<<<<<< HEAD
-
-=======
->>>>>>> fc3f792c
 	status := proto.WebMessageInfo_WEB_MESSAGE_INFO_STATUS(info.Status)
 
 	return &proto.WebMessageInfo{
